--- conflicted
+++ resolved
@@ -9,10 +9,6 @@
 
 [dependencies]
 bvh = "0.3.2"
-<<<<<<< HEAD
-png = "0.16.8"
-=======
->>>>>>> 7e752125
 clap = "2.33.3"
 crossbeam-channel = "0.5.0"
 fastrand = "1.4.0"
