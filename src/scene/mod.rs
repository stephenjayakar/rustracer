extern crate sdl2;

use bvh::bvh::BVH;

mod geo;
mod objects;

pub use geo::{Point, Ray, Vector};
use objects::{Material, Object, Triangle, Sphere, BSDF};

use crate::common::{Spectrum, GENERIC_ERROR, EPS};

pub struct Scene {
<<<<<<< HEAD
    triangles: Vec<Triangle>,
	triangle_bvh: BVH,
    spheres: Vec<Sphere>,
	sphere_bvh: BVH,
=======
	objects: Vec<Box<dyn Object>>,
>>>>>>> 7e752125
	// TODO: Figure out how to cache this in a thread safe way
	// lights: Vec<&'a dyn Object>,
}

pub struct RayIntersection<'a> {
    distance: f64,
    object: &'a dyn Object,
	ray: Ray,
}

impl<'a> RayIntersection<'a> {
	pub fn distance(&self) -> f64 {
		self.distance
	}

	pub fn object(&self) -> &'a dyn Object {
		self.object
	}

	pub fn ray(&self) -> &Ray {
		&self.ray
	}

	pub fn point(&self) -> Point {
        let min_dist = self.distance();
		let ray = self.ray();
        let scaled_vector = ray.direction * min_dist;
        let intersection_point = ray.origin + scaled_vector;
        // bumping the point a little out of the object to prevent self-collision
        let surface_normal: Vector = self.object.surface_normal(intersection_point);
        intersection_point + (surface_normal * EPS)
	}
}

impl Scene {
<<<<<<< HEAD
    fn new(mut triangles: Vec<Triangle>, mut spheres: Vec<Sphere>) -> Scene {
		let sphere_bvh = BVH::build(&mut spheres);
		let triangle_bvh = BVH::build(&mut triangles);
		Scene { triangles, spheres, sphere_bvh, triangle_bvh }
=======
    fn new(planes: Vec<Plane>, spheres: Vec<Sphere>) -> Scene {
		let mut objects = Vec::<Box<dyn Object>>::new();
		for plane in planes {
			objects.push(Box::new(plane));
		}
		for sphere in spheres {
			objects.push(Box::new(sphere));
		}
		Scene { objects }
>>>>>>> 7e752125
    }

	/// Creates a Cornell box of sorts
    pub fn new_preset() -> Scene {
		let half_length = 20.0;
		let box_z_offset = -48.0;
        let red_diffuse_material = Material::new(
            BSDF::Diffuse,
            Spectrum::red(),
            Spectrum::black(),
        );
        let blue_diffuse_material = Material::new(
            BSDF::Diffuse,
            Spectrum::blue(),
            Spectrum::black(),
        );
        let green_diffuse_material = Material::new(
            BSDF::Diffuse,
            Spectrum::green(),
            Spectrum::black(),
        );
        let grey_diffuse_material = Material::new(
            BSDF::Diffuse,
            Spectrum::grey(),
            Spectrum::black(),
        );
        let white_light_material = Material::new(
            BSDF::Diffuse,
            Spectrum::black(),
            Spectrum::white(),
        );
		let light_radius = 7.0;
		let sphere_radius = 6.0;
        let spheres = vec![
			Sphere::new(Point::new(-half_length / 3.0,
								   -half_length + sphere_radius,
								   box_z_offset - 2.0 * half_length / 3.0),
						sphere_radius,
						grey_diffuse_material),
			Sphere::new(Point::new(half_length / 3.0,
								   -half_length + sphere_radius,
								   box_z_offset - half_length / 3.0),
						sphere_radius,
						red_diffuse_material),
			// insert the light at the top of the scene, halfway through the triangle
            Sphere::new(Point::new(0.0, half_length + light_radius * 0.6, box_z_offset - half_length / 2.0), light_radius, white_light_material),
        ];

		let z = box_z_offset - half_length;
		let p0 = Point::new(-half_length, -half_length, box_z_offset);
		let p1 = Point::new(-half_length, -half_length, z);
		let p2 = Point::new(half_length, -half_length, z);
		let p3 = Point::new(half_length, -half_length, box_z_offset);
		let p4 = Point::new(-half_length, half_length,  z);
		let p5 = Point::new(half_length, half_length, z);
		let p6 = Point::new(-half_length, half_length, box_z_offset);
		let p7 = Point::new(half_length, half_length, box_z_offset);
		let p8 = Point::new(-half_length, half_length, box_z_offset);
		let p9 = Point::new(-half_length, half_length, z);
		let p10 = Point::new(half_length, half_length, z);
		let p11 = Point::new(half_length, half_length, box_z_offset);

        let triangles = vec![
			// bottom wall
			Triangle::new(
				p1,
				p0,
				p2,
				grey_diffuse_material,
			),
			Triangle::new(
				p3,
				p2,
				p0,
				grey_diffuse_material,
			),
			// top wall
			Triangle::new(
				p4,
				p5,
				p6,
				grey_diffuse_material,
			),
			Triangle::new(
				p7,
				p6,
				p5,
				grey_diffuse_material,
			),
			// back wall
			Triangle::new(
				p4,
				p1,
				p2,
				green_diffuse_material,
			),
			Triangle::new(
				p2,
				p5,
				p4,
				green_diffuse_material,
			),
			// left wall was red
			Triangle::new(
				p8,
				p0,
				p9,
				red_diffuse_material,
			),
			Triangle::new(
				p9,
				p8,
				p1,
				red_diffuse_material,
			),
			Triangle::new(
				p3,
				p11,
				p2,
				blue_diffuse_material,
			),
			Triangle::new(
				p10,
				p2,
				p11,
				blue_diffuse_material,
			),
		];
        Scene::new(triangles, spheres)
    }

<<<<<<< HEAD
    // allows indexing across multiple object data structures
    fn get_object_by_index(&self, index: usize) -> &dyn Object {
        let triangles_len = self.triangles.len();
        let spheres_len = self.spheres.len();

        if index < triangles_len {
            self.triangles.get(index).expect(GENERIC_ERROR)
        } else if index < triangles_len + spheres_len {
            self.spheres.get(index - triangles_len).expect(GENERIC_ERROR)
        } else {
            panic!("index out of range of scene");
        }
    }

    fn num_objects(&self) -> usize {
        self.triangles.len() + self.spheres.len()
=======
    fn num_objects(&self) -> usize {
		self.objects.len()
>>>>>>> 7e752125
    }

	/// Intersects the scene with the given ray and takes ownership of it,
	/// in order to populate it in the intersection object without copying.
    pub fn intersect(&self, ray: Ray) -> Option<RayIntersection> {
        let mut min_dist = f64::INFINITY;
<<<<<<< HEAD
        let mut min_object: Option<&dyn Object> = None;
		// test sphere intersections
		// yikes two
		let hit_sphere_aabbs = self.sphere_bvh.traverse(&ray_to_bvh_ray(&ray), &self.spheres);
		for sphere in hit_sphere_aabbs {
            if let Some(d) = sphere.intersect(&ray) {
                if d < min_dist {
                    min_dist = d;
                    min_object = Some(sphere);
                }
            }
		}
		let hit_triangle_aabbs = self.triangle_bvh.traverse(&ray_to_bvh_ray(&ray), &self.triangles);
		for triangle in hit_triangle_aabbs {
            if let Some(d) = triangle.intersect(&ray) {
=======
        let mut min_object = None;
        for object in &self.objects {
            if let Some(d) = object.intersect(&ray) {
>>>>>>> 7e752125
                if d < min_dist {
                    min_dist = d;
                    min_object = Some(triangle);
                }
            }
        }
        match min_object {
            Some(object) => Some(RayIntersection {
                object: object.as_ref(),
				ray,
                distance: min_dist,
            }),
            None => None,
        }
    }

	pub fn lights(&self) -> Vec<&dyn Object> {
		let mut lights = Vec::<&dyn Object>::new();
<<<<<<< HEAD
		for triangle in &self.triangles {
			if !triangle.material().emittance.is_black() {
				lights.push(triangle);
			}
		}
		for sphere in &self.spheres {
			if !sphere.material().emittance.is_black() {
				lights.push(sphere);
=======
		for object in &self.objects {
			if !object.material().emittance.is_black() {
				lights.push(object.as_ref());
>>>>>>> 7e752125
			}

		}
		lights
	}
}

pub fn ray_to_bvh_ray(ray: &Ray) -> bvh::ray::Ray {
	let origin = bvh::nalgebra::Point3::new(ray.origin.x() as f32, ray.origin.y() as f32, ray.origin.z() as f32);
	let direction = bvh::nalgebra::Vector3::new(ray.direction.x() as f32, ray.direction.y() as f32, ray.direction.z() as f32);
	bvh::ray::Ray::new(origin, direction)
}<|MERGE_RESOLUTION|>--- conflicted
+++ resolved
@@ -11,14 +11,10 @@
 use crate::common::{Spectrum, GENERIC_ERROR, EPS};
 
 pub struct Scene {
-<<<<<<< HEAD
     triangles: Vec<Triangle>,
 	triangle_bvh: BVH,
     spheres: Vec<Sphere>,
 	sphere_bvh: BVH,
-=======
-	objects: Vec<Box<dyn Object>>,
->>>>>>> 7e752125
 	// TODO: Figure out how to cache this in a thread safe way
 	// lights: Vec<&'a dyn Object>,
 }
@@ -54,22 +50,10 @@
 }
 
 impl Scene {
-<<<<<<< HEAD
     fn new(mut triangles: Vec<Triangle>, mut spheres: Vec<Sphere>) -> Scene {
 		let sphere_bvh = BVH::build(&mut spheres);
 		let triangle_bvh = BVH::build(&mut triangles);
 		Scene { triangles, spheres, sphere_bvh, triangle_bvh }
-=======
-    fn new(planes: Vec<Plane>, spheres: Vec<Sphere>) -> Scene {
-		let mut objects = Vec::<Box<dyn Object>>::new();
-		for plane in planes {
-			objects.push(Box::new(plane));
-		}
-		for sphere in spheres {
-			objects.push(Box::new(sphere));
-		}
-		Scene { objects }
->>>>>>> 7e752125
     }
 
 	/// Creates a Cornell box of sorts
@@ -201,7 +185,6 @@
         Scene::new(triangles, spheres)
     }
 
-<<<<<<< HEAD
     // allows indexing across multiple object data structures
     fn get_object_by_index(&self, index: usize) -> &dyn Object {
         let triangles_len = self.triangles.len();
@@ -218,17 +201,12 @@
 
     fn num_objects(&self) -> usize {
         self.triangles.len() + self.spheres.len()
-=======
-    fn num_objects(&self) -> usize {
-		self.objects.len()
->>>>>>> 7e752125
     }
 
 	/// Intersects the scene with the given ray and takes ownership of it,
 	/// in order to populate it in the intersection object without copying.
     pub fn intersect(&self, ray: Ray) -> Option<RayIntersection> {
         let mut min_dist = f64::INFINITY;
-<<<<<<< HEAD
         let mut min_object: Option<&dyn Object> = None;
 		// test sphere intersections
 		// yikes two
@@ -244,11 +222,6 @@
 		let hit_triangle_aabbs = self.triangle_bvh.traverse(&ray_to_bvh_ray(&ray), &self.triangles);
 		for triangle in hit_triangle_aabbs {
             if let Some(d) = triangle.intersect(&ray) {
-=======
-        let mut min_object = None;
-        for object in &self.objects {
-            if let Some(d) = object.intersect(&ray) {
->>>>>>> 7e752125
                 if d < min_dist {
                     min_dist = d;
                     min_object = Some(triangle);
@@ -267,7 +240,6 @@
 
 	pub fn lights(&self) -> Vec<&dyn Object> {
 		let mut lights = Vec::<&dyn Object>::new();
-<<<<<<< HEAD
 		for triangle in &self.triangles {
 			if !triangle.material().emittance.is_black() {
 				lights.push(triangle);
@@ -276,11 +248,6 @@
 		for sphere in &self.spheres {
 			if !sphere.material().emittance.is_black() {
 				lights.push(sphere);
-=======
-		for object in &self.objects {
-			if !object.material().emittance.is_black() {
-				lights.push(object.as_ref());
->>>>>>> 7e752125
 			}
 
 		}
