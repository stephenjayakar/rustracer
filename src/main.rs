extern crate sdl2;

use sdl2::pixels::Color;
use sdl2::event::Event;
use sdl2::keyboard::Keycode;

use std::time::Duration;
<<<<<<< HEAD
use std::vec::Vec;

struct Config {
    screen_width: u32,
    screen_height: u32,
}

struct Scene {
    objects: Vec<Box<Object>>,
}

struct Camera {
    // for now, direction is assumed to be -z
    // direction: Vector,
    fov: f64,
    position: Point,
}

trait Object {
    fn intersect(&self, ray: Ray) -> bool;
}

struct Ray {
    origin: Point,
    direction: Vector,
}

struct Sphere {
    center: Point,
    color: Color,
    radius: f64,
}

impl Object for Sphere {
    // sphere intersection from scratchapixel
    fn intersect(&self, ray: Ray) -> bool {
	let radius2 = self.radius.powi(2);
	let (mut t0, mut t1) = (0.0, 0.0);
	let L = Vector::points_to_vector(&ray.origin, &self.center);
	let tca = L.dot(&ray.direction);
        let d2: f64 = L.dot(&L) - tca * tca;
        if d2 > radius2 {
	    return false;
	}
        let thc: f64 = f64::sqrt(radius2 - d2);
        t0 = tca - thc;
        t1 = tca + thc;
        if t0 > t1 {
	    let temp: f64 = t0;
	    t0 = t1;
	    t1 = temp;
	}

        if t0 < 0.0 {
            t0 = t1; // if t0 is negative, let's use t1 instead
            if t0 < 0.0 {
		return false; // both t0 and t1 are negative
	    }
        }

	// TODO: use this to actually calculate distance to sphere
        // t = t0;

        return true;
    }
}

struct Point {
    x: f64,
    y: f64,
    z: f64,
}

type Vector = Point;

impl Vector {
    fn points_to_vector(p1: &Point, p2: &Point) -> Vector {
	Vector {
	    x: p1.x - p2.x,
	    y: p1.y - p2.y,
	    z: p1.z - p2.z
	}
    }

    fn dot(&self, other_vector: &Vector) -> f64 {
	self.x * other_vector.x +
	    self.y * other_vector.y +
	    self.z * other_vector.z
    }
}

// convert pixel coordinates to direction vector
fn px_coords_to_direction(x: u32,
			  y: u32,
			  config: &Config,
			  camera: &Camera) {
    let z_vec = -1.0;
    
}

fn main() {
=======

mod primitives;
mod objects;
 
pub fn main() {
>>>>>>> 3fec2b01
    let sdl_context = sdl2::init().unwrap();
    let video_subsystem = sdl_context.video().unwrap();

    let window = video_subsystem.window("rustracer", 800, 800)
        .position_centered()
        .build()
        .unwrap();

    let mut canvas = window.into_canvas().build().unwrap();

    canvas.set_draw_color(Color::RGB(0, 255, 255));
    canvas.clear();
    canvas.present();
    
    let mut event_pump = sdl_context.event_pump().unwrap();
    'running: loop {
    	for event in event_pump.poll_iter() {
            match event {
    		Event::Quit {..} |
    		Event::KeyDown { keycode: Some(Keycode::Escape), .. } => {
                    break 'running
    		},
    		_ => {}
            }
    	}
    }
}<|MERGE_RESOLUTION|>--- conflicted
+++ resolved
@@ -5,115 +5,11 @@
 use sdl2::keyboard::Keycode;
 
 use std::time::Duration;
-<<<<<<< HEAD
-use std::vec::Vec;
-
-struct Config {
-    screen_width: u32,
-    screen_height: u32,
-}
-
-struct Scene {
-    objects: Vec<Box<Object>>,
-}
-
-struct Camera {
-    // for now, direction is assumed to be -z
-    // direction: Vector,
-    fov: f64,
-    position: Point,
-}
-
-trait Object {
-    fn intersect(&self, ray: Ray) -> bool;
-}
-
-struct Ray {
-    origin: Point,
-    direction: Vector,
-}
-
-struct Sphere {
-    center: Point,
-    color: Color,
-    radius: f64,
-}
-
-impl Object for Sphere {
-    // sphere intersection from scratchapixel
-    fn intersect(&self, ray: Ray) -> bool {
-	let radius2 = self.radius.powi(2);
-	let (mut t0, mut t1) = (0.0, 0.0);
-	let L = Vector::points_to_vector(&ray.origin, &self.center);
-	let tca = L.dot(&ray.direction);
-        let d2: f64 = L.dot(&L) - tca * tca;
-        if d2 > radius2 {
-	    return false;
-	}
-        let thc: f64 = f64::sqrt(radius2 - d2);
-        t0 = tca - thc;
-        t1 = tca + thc;
-        if t0 > t1 {
-	    let temp: f64 = t0;
-	    t0 = t1;
-	    t1 = temp;
-	}
-
-        if t0 < 0.0 {
-            t0 = t1; // if t0 is negative, let's use t1 instead
-            if t0 < 0.0 {
-		return false; // both t0 and t1 are negative
-	    }
-        }
-
-	// TODO: use this to actually calculate distance to sphere
-        // t = t0;
-
-        return true;
-    }
-}
-
-struct Point {
-    x: f64,
-    y: f64,
-    z: f64,
-}
-
-type Vector = Point;
-
-impl Vector {
-    fn points_to_vector(p1: &Point, p2: &Point) -> Vector {
-	Vector {
-	    x: p1.x - p2.x,
-	    y: p1.y - p2.y,
-	    z: p1.z - p2.z
-	}
-    }
-
-    fn dot(&self, other_vector: &Vector) -> f64 {
-	self.x * other_vector.x +
-	    self.y * other_vector.y +
-	    self.z * other_vector.z
-    }
-}
-
-// convert pixel coordinates to direction vector
-fn px_coords_to_direction(x: u32,
-			  y: u32,
-			  config: &Config,
-			  camera: &Camera) {
-    let z_vec = -1.0;
-    
-}
-
-fn main() {
-=======
 
 mod primitives;
 mod objects;
- 
-pub fn main() {
->>>>>>> 3fec2b01
+
+fn main() {
     let sdl_context = sdl2::init().unwrap();
     let video_subsystem = sdl_context.video().unwrap();
 
